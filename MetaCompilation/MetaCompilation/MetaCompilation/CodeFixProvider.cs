﻿// Copyright (c) Microsoft.  All Rights Reserved.  Licensed under the Apache License, Version 2.0.  See License.txt in the project root for license information.
using System;
using System.Collections.Generic;
using System.Collections.Immutable;
using System.Composition;
using System.Linq;
using System.Threading;
using System.Threading.Tasks;
using Microsoft.CodeAnalysis;
using Microsoft.CodeAnalysis.CodeFixes;
using Microsoft.CodeAnalysis.CodeActions;
using Microsoft.CodeAnalysis.CSharp;
using Microsoft.CodeAnalysis.CSharp.Syntax;
using Microsoft.CodeAnalysis.Rename;
using Microsoft.CodeAnalysis.Text;
using Microsoft.CodeAnalysis.Editing;

namespace MetaCompilation
{
    [ExportCodeFixProvider(LanguageNames.CSharp, Name = nameof(MetaCompilationCodeFixProvider)), Shared]
    public class MetaCompilationCodeFixProvider : CodeFixProvider
    {
        public override ImmutableArray<string> FixableDiagnosticIds
        {
            get
            {
                //TODO: should be 47 when done
                return ImmutableArray.Create(MetaCompilationAnalyzer.MissingId,
<<<<<<< HEAD
                                             MetaCompilationAnalyzer.MissingInit,
                                             MetaCompilationAnalyzer.MissingRegisterStatement,
                                             MetaCompilationAnalyzer.TooManyInitStatements,
                                             MetaCompilationAnalyzer.InvalidStatement,
                                             MetaCompilationAnalyzer.IfStatementIncorrect,
                                             MetaCompilationAnalyzer.IfKeywordIncorrect,
                                             MetaCompilationAnalyzer.TrailingTriviaCheckIncorrect,
                                             MetaCompilationAnalyzer.TrailingTriviaVarMissing,
                                             MetaCompilationAnalyzer.TrailingTriviaVarIncorrect,
                                             MetaCompilationAnalyzer.TrailingTriviaKindCheckIncorrect,
                                             MetaCompilationAnalyzer.WhitespaceCheckIncorrect,
                                             MetaCompilationAnalyzer.ReturnStatementIncorrect,
                                             MetaCompilationAnalyzer.TooManyStatements,
                                             MetaCompilationAnalyzer.LocationMissing,
                                             MetaCompilationAnalyzer.LocationIncorrect,
                                             MetaCompilationAnalyzer.SpanMissing,
                                             MetaCompilationAnalyzer.SpanIncorrect,
                                             MetaCompilationAnalyzer.EndSpanIncorrect,
                                             MetaCompilationAnalyzer.EndSpanMissing,
                                             MetaCompilationAnalyzer.StartSpanIncorrect,
                                             MetaCompilationAnalyzer.StartSpanMissing,
                                             MetaCompilationAnalyzer.OpenParenIncorrect,
                                             MetaCompilationAnalyzer.OpenParenMissing,
                                             MetaCompilationAnalyzer.MissingAnalysisMethod,
                                             MetaCompilationAnalyzer.DiagnosticMissing,
                                             MetaCompilationAnalyzer.DiagnosticIncorrect,
                                             MetaCompilationAnalyzer.DiagnosticReportIncorrect,
                                             MetaCompilationAnalyzer.DiagnosticReportMissing,
                                             MetaCompilationAnalyzer.InternalAndStaticError,
                                             MetaCompilationAnalyzer.EnabledByDefaultError,
                                             MetaCompilationAnalyzer.DefaultSeverityError,
                                             MetaCompilationAnalyzer.MissingIdDeclaration,
                                             MetaCompilationAnalyzer.IdDeclTypeError,
                                             MetaCompilationAnalyzer.IncorrectInitSig);
=======
                    MetaCompilationAnalyzer.MissingInit,
                    MetaCompilationAnalyzer.MissingRegisterStatement,
                    MetaCompilationAnalyzer.TooManyInitStatements,
                    MetaCompilationAnalyzer.InvalidStatement,
                    MetaCompilationAnalyzer.InternalAndStaticError,
                    MetaCompilationAnalyzer.EnabledByDefaultError,
                    MetaCompilationAnalyzer.DefaultSeverityError,
                    MetaCompilationAnalyzer.MissingIdDeclaration,
                    MetaCompilationAnalyzer.IdDeclTypeError,
                    MetaCompilationAnalyzer.IncorrectInitSig,
                    MetaCompilationAnalyzer.IfStatementIncorrect,
                    MetaCompilationAnalyzer.IfKeywordIncorrect,
                    MetaCompilationAnalyzer.TrailingTriviaCheckIncorrect,
                    MetaCompilationAnalyzer.TrailingTriviaCheckMissing,
                    MetaCompilationAnalyzer.TrailingTriviaVarMissing,
                    MetaCompilationAnalyzer.TrailingTriviaVarIncorrect,
                    MetaCompilationAnalyzer.TrailingTriviaKindCheckIncorrect,
                    MetaCompilationAnalyzer.WhitespaceCheckIncorrect,
                    MetaCompilationAnalyzer.ReturnStatementIncorrect,
                    MetaCompilationAnalyzer.TooManyStatements);
>>>>>>> 80b6c7f6
            }
        }

        public sealed override FixAllProvider GetFixAllProvider()
        {
            return WellKnownFixAllProviders.BatchFixer;
        }

        public sealed override async Task RegisterCodeFixesAsync(CodeFixContext context)
        {
            SyntaxNode root = await context.Document.GetSyntaxRootAsync(context.CancellationToken).ConfigureAwait(false);

            foreach (Diagnostic diagnostic in context.Diagnostics)
            {
                TextSpan diagnosticSpan = diagnostic.Location.SourceSpan;
                
                //TODO: change this to else if once we are done (creates less merge conflicts without else if)
                if (diagnostic.Id.Equals(MetaCompilationAnalyzer.MissingId))
                {
                    ClassDeclarationSyntax declaration = root.FindToken(diagnosticSpan.Start).Parent.AncestorsAndSelf().OfType<ClassDeclarationSyntax>().First();
                    context.RegisterCodeFix(CodeAction.Create("Tutorial: Each diagnostic must have a unique id identifying it from other diagnostics",
                        c => MissingIdAsync(context.Document, declaration, c)), diagnostic);
                }

                if (diagnostic.Id.Equals(MetaCompilationAnalyzer.MissingInit))
                {
                    ClassDeclarationSyntax declaration = root.FindToken(diagnosticSpan.Start).Parent.AncestorsAndSelf().OfType<ClassDeclarationSyntax>().First();
                    context.RegisterCodeFix(CodeAction.Create("Tutorial: Each analyzer must have an Initialize method to register actions to be performed when changes occur", c => MissingInitAsync(context.Document, declaration, c)), diagnostic);
                }

                if (diagnostic.Id.Equals(MetaCompilationAnalyzer.MissingRegisterStatement))
                {
                    MethodDeclarationSyntax declaration = root.FindToken(diagnosticSpan.Start).Parent.AncestorsAndSelf().OfType<MethodDeclarationSyntax>().First();
                    context.RegisterCodeFix(CodeAction.Create("Tutorial: The Initialize method must register an action to be performed when changes occur", c => MissingRegisterAsync(context.Document, declaration, c)), diagnostic);
                }

                if (diagnostic.Id.Equals(MetaCompilationAnalyzer.TooManyInitStatements))
                {
                    MethodDeclarationSyntax declaration = root.FindToken(diagnosticSpan.Start).Parent.AncestorsAndSelf().OfType<MethodDeclarationSyntax>().First();
                    context.RegisterCodeFix(CodeAction.Create("Tutorial: The Initialize method must not contain multiple actions to register (for the purpose of this tutorial)", c => MultipleStatementsAsync(context.Document, declaration, c)), diagnostic);
                }

                if (diagnostic.Id.Equals(MetaCompilationAnalyzer.InvalidStatement))
                {
                    StatementSyntax declaration = root.FindToken(diagnosticSpan.Start).Parent.AncestorsAndSelf().OfType<StatementSyntax>().First();
                    context.RegisterCodeFix(CodeAction.Create("Tutorial: The Initialize method can only register actions, all other statements are invalid", c => InvalidStatementAsync(context.Document, declaration, c)), diagnostic);
                }

                if (diagnostic.Id.EndsWith(MetaCompilationAnalyzer.InternalAndStaticError))
                {
                    FieldDeclarationSyntax declaration = root.FindToken(diagnosticSpan.Start).Parent.AncestorsAndSelf().OfType<FieldDeclarationSyntax>().First();
                    context.RegisterCodeFix(CodeAction.Create("Tutorial: Rules must be declared as both internal and static.", c => InternalStaticAsync(context.Document, declaration, c)), diagnostic);
                }

                if (diagnostic.Id.EndsWith(MetaCompilationAnalyzer.EnabledByDefaultError))
                {
                    LiteralExpressionSyntax literalExpression = root.FindToken(diagnosticSpan.Start).Parent.AncestorsAndSelf().OfType<LiteralExpressionSyntax>().First();
                    context.RegisterCodeFix(CodeAction.Create("Tutorial: Rules should be enabled by default.", c => EnabledByDefaultAsync(context.Document, literalExpression, c)), diagnostic);
                }

                if (diagnostic.Id.EndsWith(MetaCompilationAnalyzer.DefaultSeverityError))
                {
                    MemberAccessExpressionSyntax memberAccessExpression = root.FindToken(diagnosticSpan.Start).Parent.AncestorsAndSelf().OfType<MemberAccessExpressionSyntax>().First();
                    context.RegisterCodeFix(CodeAction.Create("Tutorial: defaultSeverity should be set to \"Error\" if something is not allowed by the language authorities.", c => DiagnosticSeverityError(context.Document, memberAccessExpression, c)), diagnostic);
                    context.RegisterCodeFix(CodeAction.Create("Tutorial: defaultSeverity should be set to \"Warning\" if something is suspicious but allowed.", c => DiagnosticSeverityWarning(context.Document, memberAccessExpression, c)), diagnostic);
                    context.RegisterCodeFix(CodeAction.Create("Tutorial: defaultSeverity should be set to \"Hidden\" if something is an issue, but is not surfaced by normal means.", c => DiagnosticSeverityHidden(context.Document, memberAccessExpression, c)), diagnostic);
                    context.RegisterCodeFix(CodeAction.Create("Tutorial: defaultSeverity should be set to \"Info\" for information that does not indicate a problem.", c => DiagnosticSeverityInfo(context.Document, memberAccessExpression, c)), diagnostic);
                }

                if (diagnostic.Id.EndsWith(MetaCompilationAnalyzer.MissingIdDeclaration))
                {
                    VariableDeclaratorSyntax ruleDeclarationField = root.FindToken(diagnosticSpan.Start).Parent.AncestorsAndSelf().OfType<VariableDeclaratorSyntax>().First();
                    context.RegisterCodeFix(CodeAction.Create("Tutorial: Generate a public field for this rule id.", c => MissingIdDeclarationAsync(context.Document, ruleDeclarationField, c)), diagnostic);
                }

                if (diagnostic.Id.EndsWith(MetaCompilationAnalyzer.IdDeclTypeError))
                {
                    LiteralExpressionSyntax literalExpression = root.FindToken(diagnosticSpan.Start).Parent.AncestorsAndSelf().OfType<LiteralExpressionSyntax>().First();
                    context.RegisterCodeFix(CodeAction.Create("Tutorial: Rule ids should not be string literals.", c => IdDeclTypeAsync(context.Document, literalExpression, c)), diagnostic);
                }
           
                if (diagnostic.Id.Equals(MetaCompilationAnalyzer.IfStatementIncorrect))
                {
                    StatementSyntax declaration = root.FindToken(diagnosticSpan.Start).Parent.AncestorsAndSelf().OfType<StatementSyntax>().First();
                    context.RegisterCodeFix(CodeAction.Create("Tutorial: The first statement of the analyzer must access the node to be analyzed", c => IncorrectIfAsync(context.Document, declaration, c)), diagnostic);
                }

                if (diagnostic.Id.Equals(MetaCompilationAnalyzer.IncorrectInitSig))
                {
                    MethodDeclarationSyntax declaration = root.FindToken(diagnosticSpan.Start).Parent.AncestorsAndSelf().OfType<MethodDeclarationSyntax>().First();
                    context.RegisterCodeFix(CodeAction.Create("Tutorial: The initialize method must have the correct signature to be called", c => IncorrectSigAsync(context.Document, declaration, c)), diagnostic);
                }

                if (diagnostic.Id.Equals(MetaCompilationAnalyzer.IfKeywordIncorrect))
                {
                    StatementSyntax declaration = root.FindToken(diagnosticSpan.Start).Parent.AncestorsAndSelf().OfType<StatementSyntax>().First();
                    context.RegisterCodeFix(CodeAction.Create("Tutorial: The second statement of the analyzer must access the keyword from the node being analyzed", c => IncorrectKeywordAsync(context.Document, declaration, c)), diagnostic);
                }

                if (diagnostic.Id.Equals(MetaCompilationAnalyzer.TrailingTriviaCheckIncorrect))
                {
                    MethodDeclarationSyntax declaration = root.FindToken(diagnosticSpan.Start).Parent.AncestorsAndSelf().OfType<MethodDeclarationSyntax>().First();
                    context.RegisterCodeFix(CodeAction.Create("Tutorial: The third statement of the analyzer must be an if statement checking the trailing trivia of the node being analyzed", c => TrailingCheckIncorrectAsync(context.Document, declaration, c)), diagnostic);
                }

                if (diagnostic.Id.Equals(MetaCompilationAnalyzer.TrailingTriviaCheckMissing))
                {
                    MethodDeclarationSyntax declaration = root.FindToken(diagnosticSpan.Start).Parent.AncestorsAndSelf().OfType<MethodDeclarationSyntax>().First();
                    context.RegisterCodeFix(CodeAction.Create("Tutorial: The third statement of the analyzer must be an if statement checking the trailing trivia of the node being analyzed", c => TrailingCheckMissingAsync(context.Document, declaration, c)), diagnostic);
                }

                if (diagnostic.Id.Equals(MetaCompilationAnalyzer.TrailingTriviaVarMissing))
                {
                    IfStatementSyntax declaration = root.FindToken(diagnosticSpan.Start).Parent.AncestorsAndSelf().OfType<IfStatementSyntax>().First();
                    context.RegisterCodeFix(CodeAction.Create("Tutorial: The fourth statement of the analyzer should store the last trailing trivia of the if keyword", c => TrailingVarMissingAsync(context.Document, declaration, c)), diagnostic);
                }

                if (diagnostic.Id.Equals(MetaCompilationAnalyzer.TrailingTriviaVarIncorrect))
                {
                    IfStatementSyntax declaration = root.FindToken(diagnosticSpan.Start).Parent.AncestorsAndSelf().OfType<IfStatementSyntax>().First();
                    context.RegisterCodeFix(CodeAction.Create("Tutorial: The fourth statement of the analyzer should store the last trailing trivia of the if keyword", c => TrailingVarIncorrectAsync(context.Document, declaration, c)), diagnostic);
                }

                if (diagnostic.Id.Equals(MetaCompilationAnalyzer.TrailingTriviaKindCheckIncorrect))
                {
                    IfStatementSyntax declaration = root.FindToken(diagnosticSpan.Start).Parent.AncestorsAndSelf().OfType<IfStatementSyntax>().First();
                    context.RegisterCodeFix(CodeAction.Create("Tutorial: The fifth statement of the analyzer should be a check of the kind of trivia following the if keyword", c => TrailingKindCheckIncorrectAsync(context.Document, declaration, c)), diagnostic);
                }

                if (diagnostic.Id.Equals(MetaCompilationAnalyzer.WhitespaceCheckIncorrect))
                {
                    IfStatementSyntax declaration = root.FindToken(diagnosticSpan.Start).Parent.AncestorsAndSelf().OfType<IfStatementSyntax>().First();
                    context.RegisterCodeFix(CodeAction.Create("Tutorial: The sixth statement of the analyzer should be a check to ensure the whitespace after if statement keyword is correct", c => WhitespaceCheckIncorrectAsync(context.Document, declaration, c)), diagnostic);
                }

                if (diagnostic.Id.Equals(MetaCompilationAnalyzer.ReturnStatementIncorrect))
                {
                    IfStatementSyntax declaration = root.FindToken(diagnosticSpan.Start).Parent.AncestorsAndSelf().OfType<IfStatementSyntax>().First();
                    context.RegisterCodeFix(CodeAction.Create("Tutorial: The seventh step of the analyzer should quit the analysis (if the if statement is formatted properly)", c => ReturnIncorrectAsync(context.Document, declaration, c)), diagnostic);
                }

                if (diagnostic.Id.Equals(MetaCompilationAnalyzer.TooManyStatements))
                {
                    IfStatementSyntax declaration = root.FindToken(diagnosticSpan.Start).Parent.AncestorsAndSelf().OfType<IfStatementSyntax>().First();
                    context.RegisterCodeFix(CodeAction.Create("Tutorial: Thre are too many statments within this if block; its only purpose is to return if the statement is formatted properly", c => TooManyStatementsAsync(context.Document, declaration, c)), diagnostic);
                }

                if (diagnostic.Id.Equals(MetaCompilationAnalyzer.LocationMissing))
                {
                    MethodDeclarationSyntax declaration = root.FindToken(diagnosticSpan.Start).Parent.AncestorsAndSelf().OfType<MethodDeclarationSyntax>().First();
                    context.RegisterCodeFix(CodeAction.Create("Tutorial: Create a diagnostic location. This is where the red squiggle will appear in the code that you are analyzing", c => AddLocationAsync(context.Document, declaration, c)), diagnostic);
                }

                if (diagnostic.Id.Equals(MetaCompilationAnalyzer.LocationIncorrect))
                {
                    IEnumerable<LocalDeclarationStatementSyntax> declarations = root.FindToken(diagnosticSpan.Start).Parent.AncestorsAndSelf().OfType<LocalDeclarationStatementSyntax>();
                    if (declarations.Count() != 0)
                    {
                        LocalDeclarationStatementSyntax declaration = declarations.First();
                        context.RegisterCodeFix(CodeAction.Create("Tutorial: Create a diagnostic location. This is where the red squiggle will appear in the code that you are analyzing", c => ReplaceLocationAsync(context.Document, declaration, c)), diagnostic);
                    }
                }

                if (diagnostic.Id.Equals(MetaCompilationAnalyzer.SpanMissing))
                {
                    MethodDeclarationSyntax declaration = root.FindToken(diagnosticSpan.Start).Parent.AncestorsAndSelf().OfType<MethodDeclarationSyntax>().First();
                    context.RegisterCodeFix(CodeAction.Create("Tutorial: Create a diagnostic span. This is where the red squiggle will appear in the code that you are analyzing", c => AddSpanAsync(context.Document, declaration, c)), diagnostic);
                }

                if (diagnostic.Id.Equals(MetaCompilationAnalyzer.SpanIncorrect))
                {
                    IEnumerable<LocalDeclarationStatementSyntax> declarations = root.FindToken(diagnosticSpan.Start).Parent.AncestorsAndSelf().OfType<LocalDeclarationStatementSyntax>();
                    if (declarations.Count() != 0)
                    {
                        LocalDeclarationStatementSyntax declaration = declarations.First();
                        context.RegisterCodeFix(CodeAction.Create("Tutorial: Create a diagnostic span. This is where the red squiggle will appear in the code that you are analyzing", c => ReplaceSpanAsync(context.Document, declaration, c)), diagnostic);
                    }
                }

                if (diagnostic.Id.Equals(MetaCompilationAnalyzer.EndSpanMissing))
                {
                    MethodDeclarationSyntax declaration = root.FindToken(diagnosticSpan.Start).Parent.AncestorsAndSelf().OfType<MethodDeclarationSyntax>().First();
                    context.RegisterCodeFix(CodeAction.Create("Tutorial: Create an int that is the end of the diagnostic span", c => AddEndSpanAsync(context.Document, declaration, c)), diagnostic);
                }

                if (diagnostic.Id.Equals(MetaCompilationAnalyzer.EndSpanIncorrect))
                {
                    IEnumerable<LocalDeclarationStatementSyntax> declarations = root.FindToken(diagnosticSpan.Start).Parent.AncestorsAndSelf().OfType<LocalDeclarationStatementSyntax>();
                    if (declarations.Count() != 0)
                    {
                        LocalDeclarationStatementSyntax declaration = declarations.First();
                        context.RegisterCodeFix(CodeAction.Create("Tutorial: Create an int that is the end of the diagnostic span", c => ReplaceEndSpanAsync(context.Document, declaration, c)), diagnostic);
                    }
                }

                if (diagnostic.Id.Equals(MetaCompilationAnalyzer.StartSpanMissing))
                {
                    MethodDeclarationSyntax declaration = root.FindToken(diagnosticSpan.Start).Parent.AncestorsAndSelf().OfType<MethodDeclarationSyntax>().First();
                    context.RegisterCodeFix(CodeAction.Create("Tutorial: Create an int that is the start of the diagnostic span", c => AddStartSpanAsync(context.Document, declaration, c)), diagnostic);
                }

                if (diagnostic.Id.Equals(MetaCompilationAnalyzer.StartSpanIncorrect))
                {
                    IEnumerable<LocalDeclarationStatementSyntax> declarations = root.FindToken(diagnosticSpan.Start).Parent.AncestorsAndSelf().OfType<LocalDeclarationStatementSyntax>();
                    if (declarations.Count() != 0)
                    {
                        LocalDeclarationStatementSyntax declaration = declarations.First();
                        context.RegisterCodeFix(CodeAction.Create("Tutorial: Create an int that is the start of the diagnostic span", c => ReplaceStartSpanAsync(context.Document, declaration, c)), diagnostic);
                    }
                }

                if (diagnostic.Id.Equals(MetaCompilationAnalyzer.OpenParenMissing))
                {
                    MethodDeclarationSyntax declaration = root.FindToken(diagnosticSpan.Start).Parent.AncestorsAndSelf().OfType<MethodDeclarationSyntax>().First();
                    context.RegisterCodeFix(CodeAction.Create("Tutorial: Extract the open parenthesis from the if statement", c => AddOpenParenAsync(context.Document, declaration, c)), diagnostic);
                }

                if (diagnostic.Id.Equals(MetaCompilationAnalyzer.OpenParenIncorrect))
                {
                    IEnumerable<LocalDeclarationStatementSyntax> declarations = root.FindToken(diagnosticSpan.Start).Parent.AncestorsAndSelf().OfType<LocalDeclarationStatementSyntax>();
                    if (declarations.Count() != 0)
                    {
                        LocalDeclarationStatementSyntax declaration = declarations.First();
                        context.RegisterCodeFix(CodeAction.Create("Tutorial: Extract the open parenthesis from the if statement", c => ReplaceOpenParenAsync(context.Document, declaration, c)), diagnostic);
                    }
                }

                if (diagnostic.Id.Equals(MetaCompilationAnalyzer.DiagnosticMissing))
                {
                    ClassDeclarationSyntax declaration = root.FindToken(diagnosticSpan.Start).Parent.AncestorsAndSelf().OfType<ClassDeclarationSyntax>().First();
                    context.RegisterCodeFix(CodeAction.Create("Tutorial: Create the diagnostic that is going to be reported", c => AddDiagnosticAsync(context.Document, declaration, c)), diagnostic);
                }

                if (diagnostic.Id.Equals(MetaCompilationAnalyzer.DiagnosticIncorrect))
                {
                    IEnumerable<LocalDeclarationStatementSyntax> declarations = root.FindToken(diagnosticSpan.Start).Parent.AncestorsAndSelf().OfType<LocalDeclarationStatementSyntax>();
                    if (declarations.Count() != 0)
                    {
                        LocalDeclarationStatementSyntax declaration = declarations.First();
                        context.RegisterCodeFix(CodeAction.Create("Tutorial: Create the diagnostic that is going to be reported", c => ReplaceDiagnosticAsync(context.Document, declaration, c)), diagnostic);
                    }
                }

                if (diagnostic.Id.Equals(MetaCompilationAnalyzer.DiagnosticReportMissing))
                {
                    MethodDeclarationSyntax declaration = root.FindToken(diagnosticSpan.Start).Parent.AncestorsAndSelf().OfType<MethodDeclarationSyntax>().First();
                    context.RegisterCodeFix(CodeAction.Create("Tutorial: Report the diagnostic to the context of the if statement in question", c => AddDiagnosticReportAsync(context.Document, declaration, c)), diagnostic);
                }

                if (diagnostic.Id.Equals(MetaCompilationAnalyzer.DiagnosticReportIncorrect))
                {
                    IEnumerable<ExpressionStatementSyntax> declarations = root.FindToken(diagnosticSpan.Start).Parent.AncestorsAndSelf().OfType<ExpressionStatementSyntax>();
                    if (declarations.Count() != 0)
                    {
                        ExpressionStatementSyntax declaration = declarations.First();
                        context.RegisterCodeFix(CodeAction.Create("Tutorial: Report the diagnostic to the context of the if statement in question", c => ReplaceDiagnosticReportAsync(context.Document, declaration, c)), diagnostic);
                    }
                }
            }
        }

        private async Task<Document> ReplaceNode(SyntaxNode oldNode, SyntaxNode newNode, Document document)
        {
            var root = await document.GetSyntaxRootAsync();
            var newRoot = root.ReplaceNode(oldNode, newNode);
            var newDocument = document.WithSyntaxRoot(newRoot);
            return newDocument;
        }

        private async Task<Document> ReplaceDiagnosticReportAsync(Document document, ExpressionStatementSyntax declaration, CancellationToken c)
        {
            var methodDeclaration = declaration.Ancestors().OfType<MethodDeclarationSyntax>().First();
            SyntaxGenerator generator = SyntaxGenerator.GetGenerator(document);
            string argumentName = (methodDeclaration.Body.Statements[8] as LocalDeclarationStatementSyntax).Declaration.Variables[0].Identifier.Text;
            string contextName = (methodDeclaration.ParameterList.Parameters[0].Identifier.Text);

            SyntaxNode diagnosticReport = CodeFixNodeCreator.CreateDiagnosticReport(generator, argumentName, contextName);

            return await ReplaceNode(declaration, diagnosticReport, document);
        }

        private async Task<Document> AddDiagnosticReportAsync(Document document, MethodDeclarationSyntax declaration, CancellationToken c)
        {
            SyntaxGenerator generator = SyntaxGenerator.GetGenerator(document);
            string argumentName = (declaration.Body.Statements[8] as LocalDeclarationStatementSyntax).Declaration.Variables[0].Identifier.Text;
            string contextName = (declaration.ParameterList.Parameters[0].Identifier.Text);
            SyntaxNode diagnosticReport = CodeFixNodeCreator.CreateDiagnosticReport(generator, argumentName, contextName);
            var oldStatements = (SyntaxList<SyntaxNode>)declaration.Body.Statements;
            var newStatements = oldStatements.Add(diagnosticReport);
            var newMethod = generator.WithStatements(declaration, newStatements);

            return await ReplaceNode(declaration, newMethod, document);
        }

        private async Task<Document> ReplaceDiagnosticAsync(Document document, LocalDeclarationStatementSyntax declaration, CancellationToken c)
        {
            var methodDeclaration = declaration.Ancestors().OfType<MethodDeclarationSyntax>().First();
            var classDeclaration = methodDeclaration.Ancestors().OfType<ClassDeclarationSyntax>().First();

            SyntaxGenerator generator = SyntaxGenerator.GetGenerator(document);
            string locationName = (methodDeclaration.Body.Statements[7] as LocalDeclarationStatementSyntax).Declaration.Variables[0].Identifier.Text;

            string ruleName = CodeFixNodeCreator.GetFirstRuleName(classDeclaration);

            var diagnostic = CodeFixNodeCreator.CreateDiagnostic(generator, locationName, ruleName);

            return await ReplaceNode(declaration, diagnostic, document);
        }

        private async Task<Document> AddDiagnosticAsync(Document document, ClassDeclarationSyntax declaration, CancellationToken c)
        {
            SyntaxGenerator generator = SyntaxGenerator.GetGenerator(document);

            string ruleName = CodeFixNodeCreator.GetFirstRuleName(declaration);
            MethodDeclarationSyntax analysis = CodeFixNodeCreator.GetAnalysis(declaration);
            string locationName = (analysis.Body.Statements[7] as LocalDeclarationStatementSyntax).Declaration.Variables[0].Identifier.Text;

            var diagnostic = CodeFixNodeCreator.CreateDiagnostic(generator, locationName, ruleName);

            var oldStatements = (SyntaxList<SyntaxNode>)analysis.Body.Statements;
            var newStatements = oldStatements.Add(diagnostic);
            var newMethod = generator.WithStatements(analysis, newStatements);

            return await ReplaceNode(analysis, newMethod, document);
        }

        //replaces an incorrect open parenthsis statement
        private async Task<Document> ReplaceOpenParenAsync(Document document, LocalDeclarationStatementSyntax declaration, CancellationToken c)
        {
            SyntaxGenerator generator = SyntaxGenerator.GetGenerator(document);

            var methodDeclaration = declaration.Ancestors().OfType<MethodDeclarationSyntax>().First();
            string expressionString = (methodDeclaration.Body.Statements[0] as LocalDeclarationStatementSyntax).Declaration.Variables[0].Identifier.Text;

            SyntaxNode openParen = CodeFixNodeCreator.CreateOpenParen(generator, expressionString);

            return await ReplaceNode(declaration, openParen, document);
        }

        //adds the open parenthesis statement
        private async Task<Document> AddOpenParenAsync(Document document, MethodDeclarationSyntax declaration, CancellationToken c)
        {
            SyntaxGenerator generator = SyntaxGenerator.GetGenerator(document);

            string expressionString = (declaration.Body.Statements[0] as LocalDeclarationStatementSyntax).Declaration.Variables[0].Identifier.Text;
            SyntaxNode openParen = CodeFixNodeCreator.CreateOpenParen(generator, expressionString);
            var oldStatements = (SyntaxList<SyntaxNode>)declaration.Body.Statements;
            var newStatements = oldStatements.Add(openParen);
            var newMethod = generator.WithStatements(declaration, newStatements);

            return await ReplaceNode(declaration, newMethod, document);
        }

        //replaces an incorrect start span statement
        private async Task<Document> ReplaceStartSpanAsync(Document document, LocalDeclarationStatementSyntax declaration, CancellationToken c)
        {
            SyntaxGenerator generator = SyntaxGenerator.GetGenerator(document);

            var methodDeclaration = declaration.Ancestors().OfType<MethodDeclarationSyntax>().First();
            string identifierString = (methodDeclaration.Body.Statements[1] as LocalDeclarationStatementSyntax).Declaration.Variables[0].Identifier.Text;

            SyntaxNode startSpan = CodeFixNodeCreator.CreateEndOrStartSpan(generator, identifierString, "startDiagnosticSpan");

            return await ReplaceNode(declaration, startSpan, document);
        }

        //adds a start span statement
        private async Task<Document> AddStartSpanAsync(Document document, MethodDeclarationSyntax declaration, CancellationToken c)
        {
            SyntaxGenerator generator = SyntaxGenerator.GetGenerator(document);

            string identifierString = (declaration.Body.Statements[1] as LocalDeclarationStatementSyntax).Declaration.Variables[0].Identifier.Text;
            SyntaxNode startSpan = CodeFixNodeCreator.CreateEndOrStartSpan(generator, identifierString, "startDiagnosticSpan");
            var oldStatements = (SyntaxList<SyntaxNode>)declaration.Body.Statements;
            var newStatements = oldStatements.Add(startSpan);
            var newMethod = generator.WithStatements(declaration, newStatements);

            return await ReplaceNode(declaration, newMethod, document);
        }

        //replace an incorrect end span statement
        private async Task<Document> ReplaceEndSpanAsync(Document document, LocalDeclarationStatementSyntax declaration, CancellationToken c)
        {
            SyntaxGenerator generator = SyntaxGenerator.GetGenerator(document);

            var methodDeclaration = declaration.Ancestors().OfType<MethodDeclarationSyntax>().First();
            string identifierString = (methodDeclaration.Body.Statements[3] as LocalDeclarationStatementSyntax).Declaration.Variables[0].Identifier.Text;

            SyntaxNode endSpan = CodeFixNodeCreator.CreateEndOrStartSpan(generator, identifierString, "endDiagnosticSpan");

            return await ReplaceNode(declaration, endSpan, document);
        }

        //adds an end span statement
        private async Task<Document> AddEndSpanAsync(Document document, MethodDeclarationSyntax declaration, CancellationToken c)
        {
            SyntaxGenerator generator = SyntaxGenerator.GetGenerator(document);

            string identifierString = (declaration.Body.Statements[3] as LocalDeclarationStatementSyntax).Declaration.Variables[0].Identifier.Text;
            SyntaxNode endSpan = CodeFixNodeCreator.CreateEndOrStartSpan(generator, identifierString, "endDiagnosticSpan");
            var oldStatements = (SyntaxList<SyntaxNode>)declaration.Body.Statements;
            var newStatements = oldStatements.Add(endSpan);
            var newMethod = generator.WithStatements(declaration, newStatements);

            return await ReplaceNode(declaration, newMethod, document);
        }

        //replaces an incorrect diagnostic span statement
        private async Task<Document> ReplaceSpanAsync(Document document, LocalDeclarationStatementSyntax declaration, CancellationToken c)
        {
            SyntaxGenerator generator = SyntaxGenerator.GetGenerator(document);

            var methodDeclaration = declaration.Ancestors().OfType<MethodDeclarationSyntax>().First();
            string startIdentifier = (methodDeclaration.Body.Statements[4] as LocalDeclarationStatementSyntax).Declaration.Variables[0].Identifier.Text;
            string endIdentifier = (methodDeclaration.Body.Statements[5] as LocalDeclarationStatementSyntax).Declaration.Variables[0].Identifier.Text;

            SyntaxNode span = CodeFixNodeCreator.CreateSpan(generator, startIdentifier, endIdentifier);

            return await ReplaceNode(declaration, span, document);
        }

        //adds the diagnostic span statement
        private async Task<Document> AddSpanAsync(Document document, MethodDeclarationSyntax declaration, CancellationToken c)
        {
            SyntaxGenerator generator = SyntaxGenerator.GetGenerator(document);

            string startIdentifier = (declaration.Body.Statements[4] as LocalDeclarationStatementSyntax).Declaration.Variables[0].Identifier.Text;
            string endIdentifier = (declaration.Body.Statements[5] as LocalDeclarationStatementSyntax).Declaration.Variables[0].Identifier.Text;
            SyntaxNode span = CodeFixNodeCreator.CreateSpan(generator, startIdentifier, endIdentifier);
            var oldStatements = (SyntaxList<SyntaxNode>)declaration.Body.Statements;
            var newStatements = oldStatements.Add(span);
            var newMethod = generator.WithStatements(declaration, newStatements);

            return await ReplaceNode(declaration, newMethod, document);
        }

        //replace an incorrect diagnostic location statement
        private async Task<Document> ReplaceLocationAsync(Document document, LocalDeclarationStatementSyntax declaration, CancellationToken c)
        {
            SyntaxGenerator generator = SyntaxGenerator.GetGenerator(document);

            var methodDeclaration = declaration.Ancestors().OfType<MethodDeclarationSyntax>().First();
            string ifStatementIdentifier = (methodDeclaration.Body.Statements[0] as LocalDeclarationStatementSyntax).Declaration.Variables[0].Identifier.Text;
            string spanIdentifier = (methodDeclaration.Body.Statements[6] as LocalDeclarationStatementSyntax).Declaration.Variables[0].Identifier.Text;

            SyntaxNode location = CodeFixNodeCreator.CreateLocation(generator, ifStatementIdentifier, spanIdentifier);

            return await ReplaceNode(declaration, location, document);
        }

        //adds the diagnostic location statement
        private async Task<Document> AddLocationAsync(Document document, MethodDeclarationSyntax declaration, CancellationToken c)
        {
            SyntaxGenerator generator = SyntaxGenerator.GetGenerator(document);

            string ifStatementIdentifier = (declaration.Body.Statements[0] as LocalDeclarationStatementSyntax).Declaration.Variables[0].Identifier.Text;
            string spanIdentifier = (declaration.Body.Statements[6] as LocalDeclarationStatementSyntax).Declaration.Variables[0].Identifier.Text;
            SyntaxNode location = CodeFixNodeCreator.CreateLocation(generator, ifStatementIdentifier, spanIdentifier);
            var oldStatements = (SyntaxList<SyntaxNode>)declaration.Body.Statements;
            var newStatements = oldStatements.Add(location);
            var newMethod = generator.WithStatements(declaration, newStatements);

            return await ReplaceNode(declaration, newMethod, document);
        }

        #region id code fix
        private async Task<Document> MissingIdAsync(Document document, ClassDeclarationSyntax declaration, CancellationToken c)
        {
            var idToken = SyntaxFactory.ParseToken("spacingRuleId");
            var expressionKind = SyntaxFactory.ParseExpression("\"IfSpacing\"") as ExpressionSyntax;
            var newClassDeclaration = CodeFixNodeCreator.NewIdCreator(idToken, expressionKind, declaration);

            return await ReplaceNode(declaration, newClassDeclaration, document);
        }
        #endregion

        #region initialize code fix
        private async Task<Document> MissingInitAsync(Document document, ClassDeclarationSyntax declaration, CancellationToken c)
        {
            SyntaxGenerator generator = SyntaxGenerator.GetGenerator(document);
            SemanticModel semanticModel = await document.GetSemanticModelAsync();
            INamedTypeSymbol notImplementedException = semanticModel.Compilation.GetTypeByMetadataName("System.NotImplementedException");
            var initializeDeclaration = CodeFixNodeCreator.BuildInitialize(generator, notImplementedException);

            var newClassDeclaration = generator.AddMembers(declaration, initializeDeclaration);

            return await ReplaceNode(declaration, newClassDeclaration, document);
        }

        private async Task<Document> MissingRegisterAsync(Document document, MethodDeclarationSyntax declaration, CancellationToken c)
        {
            var registerExpression = SyntaxFactory.ExpressionStatement(SyntaxFactory.ParseExpression("context.RegisterSyntaxNodeAction(AnalyzeIfStatement, SyntaxKind.IfStatement)"));

            var newInitBlock = SyntaxFactory.Block(registerExpression);
            var newInitDeclaration = declaration.WithBody(newInitBlock);

            return await ReplaceNode(declaration, newInitDeclaration, document);
        }

        private async Task<Document> MultipleStatementsAsync(Document document, MethodDeclarationSyntax declaration, CancellationToken c)
        {
            SyntaxList<StatementSyntax> statements = new SyntaxList<StatementSyntax>();
            SyntaxList<StatementSyntax> initializeStatements = declaration.Body.Statements;

            var newBlock = declaration.Body;

            foreach (ExpressionStatementSyntax statement in initializeStatements)
            {
                var expression = statement.Expression as InvocationExpressionSyntax;
                var expressionStart = expression.Expression as MemberAccessExpressionSyntax;
                if (expressionStart == null || expressionStart.Name == null ||
                    expressionStart.Name.ToString() != "RegisterSyntaxNodeAction")
                {
                    continue;
                }

                if (expression.ArgumentList == null || expression.ArgumentList.Arguments.Count() != 2)
                {
                    continue;
                }
                var argumentMethod = expression.ArgumentList.Arguments[0].Expression as IdentifierNameSyntax;
                var argumentKind = expression.ArgumentList.Arguments[1].Expression as MemberAccessExpressionSyntax;
                var preArgumentKind = argumentKind.Expression as IdentifierNameSyntax;
                if (argumentMethod.Identifier == null || argumentKind.Name == null || preArgumentKind.Identifier == null ||
                    argumentMethod.Identifier.ValueText != "AnalyzeIfStatement" || argumentKind.Name.ToString() != "IfStatement" ||
                    preArgumentKind.Identifier.ValueText != "SyntaxKind")
                {
                    continue;
                }
                statements = statements.Add(statement);
            }

            newBlock = newBlock.WithStatements(statements);
            var newDeclaration = declaration.WithBody(newBlock);

            return await ReplaceNode(declaration, newDeclaration, document);
        }

        private async Task<Document> InvalidStatementAsync(Document document, StatementSyntax declaration, CancellationToken c)
        {
            BlockSyntax initializeCodeBlock = declaration.Parent as BlockSyntax;
            MethodDeclarationSyntax initializeDeclaration = initializeCodeBlock.Parent as MethodDeclarationSyntax;

            BlockSyntax newCodeBlock = initializeCodeBlock.WithStatements(initializeCodeBlock.Statements.Remove(declaration));
            MethodDeclarationSyntax newInitializeDeclaration = initializeDeclaration.WithBody(newCodeBlock);

            return await ReplaceNode(initializeDeclaration, newInitializeDeclaration, document);
        }

        private async Task<Document> InternalStaticAsync(Document document, FieldDeclarationSyntax declaration, CancellationToken c)
        {
            var whiteSpace = SyntaxFactory.Whitespace(" ");
            var internalKeyword = SyntaxFactory.ParseToken("internal").WithTrailingTrivia(whiteSpace);
            var staticKeyword = SyntaxFactory.ParseToken("static").WithTrailingTrivia(whiteSpace);
            var modifierList = SyntaxFactory.TokenList(internalKeyword, staticKeyword);
            var newFieldDeclaration = declaration.WithModifiers(modifierList).WithLeadingTrivia(declaration.GetLeadingTrivia()).WithTrailingTrivia(whiteSpace);

            return await ReplaceNode(declaration, newFieldDeclaration, document);
        }

        private async Task<Document> IncorrectSigAsync(Document document, MethodDeclarationSyntax declaration, CancellationToken c)
        {
            SyntaxGenerator generator = SyntaxGenerator.GetGenerator(document);
            SemanticModel semanticModel = await document.GetSemanticModelAsync();
            INamedTypeSymbol notImplementedException = semanticModel.Compilation.GetTypeByMetadataName("System.NotImplementedException");
            var initializeDeclaration = CodeFixNodeCreator.BuildInitialize(generator, notImplementedException);

            return await ReplaceNode(declaration, initializeDeclaration, document);
        }

        private async Task<Document> EnabledByDefaultAsync(Document document, LiteralExpressionSyntax literalExpression, CancellationToken c)
        {
            var newLiteralExpression = (SyntaxFactory.ParseExpression("true").WithLeadingTrivia(literalExpression.GetLeadingTrivia()).WithTrailingTrivia(literalExpression.GetTrailingTrivia())) as LiteralExpressionSyntax;

            return await ReplaceNode(literalExpression, newLiteralExpression, document);
        }

        private async Task<Document> IncorrectIfAsync(Document document, StatementSyntax declaration, CancellationToken c)
        {
            SyntaxGenerator generator = SyntaxGenerator.GetGenerator(document);
            var ifStatement = CodeFixNodeCreator.IfHelper(generator);

            return await ReplaceNode(declaration, ifStatement, document);
        }

        private async Task<Document> DiagnosticSeverityError(Document document, MemberAccessExpressionSyntax memberAccessExpression, CancellationToken c)
        {
            var newMemberAccessExpressionName = SyntaxFactory.ParseName("Error");

            return await ReplaceNode(memberAccessExpression.Name, newMemberAccessExpressionName, document);
        }
        #endregion

        private async Task<Document> IncorrectKeywordAsync(Document document, StatementSyntax declaration, CancellationToken c)
        {
            SyntaxGenerator generator = SyntaxGenerator.GetGenerator(document);
            var ifKeyword = CodeFixNodeCreator.KeywordHelper(generator, declaration);

            return await ReplaceNode(declaration, ifKeyword, document);
        }

        private async Task<Document> DiagnosticSeverityWarning(Document document, MemberAccessExpressionSyntax memberAccessExpression, CancellationToken c)
        {
            var newMemberAccessExpressionName = SyntaxFactory.ParseName("Warning");

            return await ReplaceNode(memberAccessExpression.Name, newMemberAccessExpressionName, document);
        }

        private async Task<Document> TrailingCheckIncorrectAsync(Document document, MethodDeclarationSyntax declaration, CancellationToken c)
        {
            var ifBlockStatements = new SyntaxList<StatementSyntax>();
            if (declaration.Body.Statements[2].Kind() == SyntaxKind.IfStatement)
            {
                var ifDeclaration = declaration.Body.Statements[2] as IfStatementSyntax;
                var ifBlock = ifDeclaration.Statement as BlockSyntax;
                ifBlockStatements = ifBlock.Statements;
            }
            var ifStatement = TriviaCheckHelper(document, declaration.Body, ifBlockStatements) as StatementSyntax;
            var oldBlock = declaration.Body;
            var newBlock = declaration.Body.WithStatements(declaration.Body.Statements.Replace(declaration.Body.Statements[2], ifStatement));

            var root = await document.GetSyntaxRootAsync();
            var newRoot = root.ReplaceNode(oldBlock, newBlock);
            var newDocument = document.WithSyntaxRoot(newRoot);
            return newDocument;
        }

        private async Task<Document> TrailingCheckMissingAsync(Document document, MethodDeclarationSyntax declaration, CancellationToken c)
        {
<<<<<<< HEAD
            SyntaxGenerator generator = SyntaxGenerator.GetGenerator(document);
            SyntaxNode ifStatement = CodeFixNodeCreator.TriviaCheckHelper(generator, declaration);

            return await ReplaceNode(declaration, ifStatement, document);
=======
            var ifBlockStatements = new SyntaxList<StatementSyntax>();

            var ifStatement = TriviaCheckHelper(document, declaration.Body, ifBlockStatements);
            var root = await document.GetSyntaxRootAsync();
            var newRoot = root.ReplaceNode(declaration, ifStatement);
            var newDocument = document.WithSyntaxRoot(newRoot);
            return newDocument;
>>>>>>> 80b6c7f6
        }

        private async Task<Document> DiagnosticSeverityHidden(Document document, MemberAccessExpressionSyntax memberAccessExpression, CancellationToken c)
        {
            var newMemberAccessExpressionName = SyntaxFactory.ParseName("Hidden");

            return await ReplaceNode(memberAccessExpression.Name, newMemberAccessExpressionName, document);
        }

        private async Task<Document> TrailingVarMissingAsync(Document document, IfStatementSyntax declaration, CancellationToken c)
        {
            SyntaxGenerator generator = SyntaxGenerator.GetGenerator(document);
            var localDeclaration = new SyntaxList<SyntaxNode>().Add(CodeFixNodeCreator.TriviaVarMissingHelper(generator, declaration));

            var oldBlock = declaration.Statement as BlockSyntax;
            var newBlock = oldBlock.WithStatements(localDeclaration);

            return await ReplaceNode(oldBlock, newBlock, document);
        }

        private async Task<Document> DiagnosticSeverityInfo(Document document, MemberAccessExpressionSyntax memberAccessExpression, CancellationToken c)
        {
            var newMemberAccessExpressionName = SyntaxFactory.ParseName("Info");

            return await ReplaceNode(memberAccessExpression.Name, newMemberAccessExpressionName, document);
        }

        private async Task<Document> TrailingVarIncorrectAsync(Document document, IfStatementSyntax declaration, CancellationToken c)
        {
            SyntaxGenerator generator = SyntaxGenerator.GetGenerator(document);

            var localDeclaration = CodeFixNodeCreator.TriviaVarMissingHelper(generator, declaration) as LocalDeclarationStatementSyntax;

            var oldBlock = declaration.Statement as BlockSyntax;
            var oldStatement = oldBlock.Statements[0];
            var newStatements = oldBlock.Statements.Replace(oldStatement, localDeclaration);
            var newBlock = oldBlock.WithStatements(newStatements);

            return await ReplaceNode(oldBlock, newBlock, document);
        }

        private async Task<Document> TrailingKindCheckIncorrectAsync(Document document, IfStatementSyntax declaration, CancellationToken c)
        {
            SyntaxGenerator generator = SyntaxGenerator.GetGenerator(document);

            IfStatementSyntax ifStatement;
            var ifBlockStatements = new SyntaxList<SyntaxNode>();
            if (declaration.Parent.Parent.Kind() == SyntaxKind.MethodDeclaration)
            {
                ifStatement = declaration as IfStatementSyntax;
            }
            else
            {
                ifStatement = declaration.Parent.Parent as IfStatementSyntax;
                var ifBlock = declaration.Statement as BlockSyntax;
                ifBlockStatements = ifBlock.Statements;
            }

            var newIfStatement = CodeFixNodeCreator.TriviaKindCheckHelper(generator, ifStatement, ifBlockStatements) as StatementSyntax;

            var oldBlock = ifStatement.Statement as BlockSyntax;
            var oldStatement = oldBlock.Statements[1];
            var newStatements = oldBlock.Statements.Replace(oldStatement, newIfStatement);
            var newBlock = oldBlock.WithStatements(newStatements);

            return await ReplaceNode(oldBlock, newBlock, document);
        }

        private async Task<Document> MissingIdDeclarationAsync(Document document, VariableDeclaratorSyntax ruleDeclarationField, CancellationToken c)
        {
            var classDeclaration = ruleDeclarationField.Parent.Parent.Parent as ClassDeclarationSyntax;
            var objectCreationSyntax = ruleDeclarationField.Initializer.Value as ObjectCreationExpressionSyntax;
            var ruleArgumentList = objectCreationSyntax.ArgumentList;

            string currentRuleId = null;
            for (int i = 0; i < ruleArgumentList.Arguments.Count; i++)
            {
                var currentArg = ruleArgumentList.Arguments[i];
                string currentArgName = currentArg.NameColon.Name.Identifier.Text;
                if (currentArgName == "id")
                {
                    currentRuleId = currentArg.Expression.ToString();
                    break;
                }
            }

            var idToken = SyntaxFactory.ParseToken(currentRuleId);
            var expressionKind = SyntaxFactory.ParseExpression("\"DescriptiveId\"") as ExpressionSyntax;
            var newClassDeclaration = CodeFixNodeCreator.NewIdCreator(idToken, expressionKind, classDeclaration);

            return await ReplaceNode(classDeclaration, newClassDeclaration, document);
        }

        private async Task<Document> WhitespaceCheckIncorrectAsync(Document document, IfStatementSyntax declaration, CancellationToken c)
        {
            SyntaxGenerator generator = SyntaxGenerator.GetGenerator(document);

            IfStatementSyntax ifStatement;
            var ifBlockStatements = new SyntaxList<SyntaxNode>();

            if (declaration.Parent.Parent.Parent.Parent.Kind() == SyntaxKind.MethodDeclaration)
            {
                ifStatement = declaration as IfStatementSyntax;
            }
            else
            {
                ifStatement = declaration.Parent.Parent as IfStatementSyntax;
                var ifBlock = declaration.Statement as BlockSyntax;
                ifBlockStatements = ifBlock.Statements;
            }

            var newIfStatement = CodeFixNodeCreator.WhitespaceCheckHelper(generator, ifStatement, ifBlockStatements) as StatementSyntax;

            var oldBlock = ifStatement.Statement as BlockSyntax;
            var oldStatement = oldBlock.Statements[0];
            var newStatement = oldBlock.Statements.Replace(oldStatement, newIfStatement);
            var newBlock = oldBlock.WithStatements(newStatement);

            var root = await document.GetSyntaxRootAsync();
            var newRoot = root.ReplaceNode(oldBlock, newBlock);
            var newDocument = document.WithSyntaxRoot(newRoot);
            return newDocument;
        }

        private async Task<Document> IdDeclTypeAsync(Document document, LiteralExpressionSyntax literalExpression, CancellationToken c)
        {
            var idName = SyntaxFactory.ParseName(literalExpression.Token.Value.ToString()) as IdentifierNameSyntax;

            return await ReplaceNode(literalExpression, idName, document);
        }

        private async Task<Document> ReturnIncorrectAsync(Document document, IfStatementSyntax declaration, CancellationToken c)
        {
            IfStatementSyntax ifStatement;
            if (declaration.Parent.Parent.Parent.Parent.Parent.Parent.Kind() != SyntaxKind.MethodDeclaration)
            {
                ifStatement = declaration.Parent.Parent as IfStatementSyntax;
            }
            else
            {
                ifStatement = declaration;
            }

            var generator = SyntaxGenerator.GetGenerator(document);
            var returnStatement = generator.ReturnStatement() as ReturnStatementSyntax;

            var oldBlock = ifStatement.Statement as BlockSyntax;
            var newStatement = oldBlock.Statements.Replace(oldBlock.Statements[0], returnStatement);
            var newBlock = oldBlock.WithStatements(newStatement);

            return await ReplaceNode(oldBlock, newBlock, document);
        }

        private async Task<Document> TooManyStatementsAsync(Document document, IfStatementSyntax declaration, CancellationToken c)
        {
            var oldBlock = declaration.Statement as BlockSyntax;
            var onlyStatement = new SyntaxList<StatementSyntax>().Add(oldBlock.Statements[0]);
            var newBlock = oldBlock.WithStatements(onlyStatement);

            return await ReplaceNode(oldBlock, newBlock, document);
        }

        class CodeFixNodeCreator
        {
            internal static SyntaxNode IfHelper(SyntaxGenerator generator)
            {
                var type = SyntaxFactory.ParseTypeName("IfStatementSyntax");
                var expression = generator.IdentifierName("context");
                var memberAccessExpression = generator.MemberAccessExpression(expression, "Node");
                var initializer = generator.CastExpression(type, memberAccessExpression);
                var ifStatement = generator.LocalDeclarationStatement("ifStatement", initializer);

                return ifStatement;
            }

            internal static SyntaxNode KeywordHelper(SyntaxGenerator generator, StatementSyntax declaration)
            {
                var methodBlock = declaration.Parent as BlockSyntax;
                var firstStatement = methodBlock.Statements[0] as LocalDeclarationStatementSyntax;
                var variableName = generator.IdentifierName(firstStatement.Declaration.Variables[0].Identifier.ValueText);
                var initializer = generator.MemberAccessExpression(variableName, "IfKeyword");
                var ifKeyword = generator.LocalDeclarationStatement("ifKeyword", initializer);

                return ifKeyword;
            }

            internal static SyntaxNode TriviaCheckHelper(SyntaxGenerator generator, StatementSyntax declaration)
            {
                var methodBlock = declaration.Parent as BlockSyntax;
                var secondStatement = methodBlock.Statements[1] as LocalDeclarationStatementSyntax;

<<<<<<< HEAD
                var variableName = generator.IdentifierName(secondStatement.Declaration.Variables[0].Identifier.ValueText);
                var conditional = generator.MemberAccessExpression(variableName, "HasTrailingTrivia");
                var trueStatements = new SyntaxList<SyntaxNode>();
                var ifStatement = generator.IfStatement(conditional, trueStatements);

                return ifStatement;
            }
=======
        private SyntaxNode TriviaCheckHelper(Document document, BlockSyntax methodBlock, SyntaxList<StatementSyntax> ifBlockStatements)
        {
            var secondStatement = methodBlock.Statements[1] as LocalDeclarationStatementSyntax;

            var generator = SyntaxGenerator.GetGenerator(document);
            var variableName = generator.IdentifierName(secondStatement.Declaration.Variables[0].Identifier.ValueText);
            var conditional = generator.MemberAccessExpression(variableName, "HasTrailingTrivia");
            var ifStatement = generator.IfStatement(conditional, ifBlockStatements);
>>>>>>> 80b6c7f6

            internal static SyntaxNode TriviaVarMissingHelper(SyntaxGenerator generator, IfStatementSyntax declaration)
            {
                var methodBlock = declaration.Parent as BlockSyntax;
                var secondStatement = methodBlock.Statements[1] as LocalDeclarationStatementSyntax;

                var variableName = generator.IdentifierName(secondStatement.Declaration.Variables[0].Identifier.ValueText);

                var ifTrailing = generator.MemberAccessExpression(variableName, "TrailingTrivia");
                var fullVariable = generator.MemberAccessExpression(ifTrailing, "Last");
                var parameters = new SyntaxList<SyntaxNode>();
                var variableExpression = generator.InvocationExpression(fullVariable, parameters);

                var localDeclaration = generator.LocalDeclarationStatement("trailingTrivia", variableExpression);

                return localDeclaration;
            }

            internal static SyntaxNode TriviaKindCheckHelper(SyntaxGenerator generator, IfStatementSyntax ifStatement, SyntaxList<SyntaxNode> ifBlockStatements)
            {
                var ifOneBlock = ifStatement.Statement as BlockSyntax;

                var trailingTriviaDeclaration = ifOneBlock.Statements[0] as LocalDeclarationStatementSyntax;
                var trailingTrivia = generator.IdentifierName(trailingTriviaDeclaration.Declaration.Variables[0].Identifier.ValueText);
                var arguments = new SyntaxList<SyntaxNode>();
                var trailingTriviaKind = generator.InvocationExpression(generator.MemberAccessExpression(trailingTrivia, "Kind"), arguments);

                var whitespaceTrivia = generator.MemberAccessExpression(generator.IdentifierName("SyntaxKind"), "WhitespaceTrivia");

                var equalsExpression = generator.ValueEqualsExpression(trailingTriviaKind, whitespaceTrivia);

                var newIfStatement = generator.IfStatement(equalsExpression, ifBlockStatements);

                return newIfStatement;
            }

            internal static SyntaxNode WhitespaceCheckHelper(SyntaxGenerator generator, IfStatementSyntax ifStatement, SyntaxList<SyntaxNode> ifBlockStatements)
            {
                var ifOneBlock = ifStatement.Parent as BlockSyntax;
                var ifTwoBlock = ifStatement.Statement as BlockSyntax;

                var trailingTriviaDeclaration = ifOneBlock.Statements[0] as LocalDeclarationStatementSyntax;
                var trailingTrivia = generator.IdentifierName(trailingTriviaDeclaration.Declaration.Variables[0].Identifier.ValueText);
                var arguments = new SyntaxList<SyntaxNode>();

                var trailingTriviaToString = generator.InvocationExpression(generator.MemberAccessExpression(trailingTrivia, "ToString"), arguments);
                var rightSide = generator.LiteralExpression(" ");
                var equalsExpression = generator.ValueEqualsExpression(trailingTriviaToString, rightSide);

                var newIfStatement = generator.IfStatement(equalsExpression, ifBlockStatements);

                return newIfStatement;
            }

            internal static SyntaxNode BuildInitialize(SyntaxGenerator generator, INamedTypeSymbol notImplementedException)
            {
                var type = SyntaxFactory.ParseTypeName("AnalysisContext");
                var parameters = new[] { generator.ParameterDeclaration("context", type) };

                var statements = new[] { generator.ThrowStatement(generator.ObjectCreationExpression(notImplementedException)) };
                var initializeDeclaration = generator.MethodDeclaration("Initialize", parameters: parameters, accessibility: Accessibility.Public, modifiers: DeclarationModifiers.Override, statements: statements);

                return initializeDeclaration;
            }

            internal static ClassDeclarationSyntax NewIdCreator(SyntaxToken idToken, ExpressionSyntax expressionKind, ClassDeclarationSyntax declaration)
            {
                var equalsValueClause = SyntaxFactory.EqualsValueClause(expressionKind);
                var idDeclarator = SyntaxFactory.VariableDeclarator(idToken, null, equalsValueClause);
                var type = SyntaxFactory.ParseTypeName("string");

                var idDeclaratorList = new SeparatedSyntaxList<VariableDeclaratorSyntax>().Add(idDeclarator);
                var idDeclaration = SyntaxFactory.VariableDeclaration(type, idDeclaratorList);

                var whiteSpace = SyntaxFactory.Whitespace("");
                var publicModifier = SyntaxFactory.ParseToken("public").WithLeadingTrivia(whiteSpace).WithTrailingTrivia(whiteSpace);
                var constModifier = SyntaxFactory.ParseToken("const").WithLeadingTrivia(whiteSpace).WithTrailingTrivia(whiteSpace);
                var modifierList = SyntaxFactory.TokenList(publicModifier, constModifier);

                var attributeList = new SyntaxList<AttributeListSyntax>();
                var fieldDeclaration = SyntaxFactory.FieldDeclaration(attributeList, modifierList, idDeclaration);
                var memberList = new SyntaxList<MemberDeclarationSyntax>().Add(fieldDeclaration);

                var newClassDeclaration = declaration.WithMembers(memberList);
                foreach (MemberDeclarationSyntax member in declaration.Members)
                {
                    newClassDeclaration = newClassDeclaration.AddMembers(member);
                }

                return newClassDeclaration;
            }

            //creates the diagnostic location statement
            internal static SyntaxNode CreateLocation(SyntaxGenerator generator, string ifStatementIdentifier, string spanIdentifier)
            {
                string name = "diagnosticLocation";
                SyntaxNode memberIdentifier = generator.IdentifierName("Location");
                SyntaxNode memberName = generator.IdentifierName("Create");
                SyntaxNode expression = generator.MemberAccessExpression(memberIdentifier, memberName);

                SyntaxList<SyntaxNode> arguments = new SyntaxList<SyntaxNode>();

                var treeIdentifier = generator.IdentifierName(ifStatementIdentifier);
                var treeArgExpression = generator.MemberAccessExpression(treeIdentifier, "SyntaxTree");
                var treeArg = generator.Argument(treeArgExpression);

                var spanArgIdentifier = generator.IdentifierName(spanIdentifier);
                var spanArg = generator.Argument(spanArgIdentifier);

                arguments = arguments.Add(treeArg);
                arguments = arguments.Add(spanArg);

                SyntaxNode initializer = generator.InvocationExpression(expression, arguments);
                SyntaxNode localDeclaration = generator.LocalDeclarationStatement(name, initializer);

                return localDeclaration;
            }

            //creates the diagnostic span statement
            internal static SyntaxNode CreateSpan(SyntaxGenerator generator, string startIdentifier, string endIdentifier)
            {
                string name = "diagnosticSpan";
                SyntaxNode memberIdentifier = generator.IdentifierName("TextSpan");
                SyntaxNode memberName = generator.IdentifierName("FromBounds");
                SyntaxNode expression = generator.MemberAccessExpression(memberIdentifier, memberName);

                SyntaxList<SyntaxNode> arguments = new SyntaxList<SyntaxNode>();

                var startSpanIdentifier = generator.IdentifierName(startIdentifier);
                var endSpanIdentifier = generator.IdentifierName(endIdentifier);

                arguments = arguments.Add(startSpanIdentifier);
                arguments = arguments.Add(endSpanIdentifier);

                SyntaxNode initializer = generator.InvocationExpression(expression, arguments);
                SyntaxNode localDeclaration = generator.LocalDeclarationStatement(name, initializer);

                return localDeclaration;
            }

            //creates an end or start span statement
            internal static SyntaxNode CreateEndOrStartSpan(SyntaxGenerator generator, string identifierString, string variableName)
            {
                SyntaxNode identifier = null;

                identifier = generator.IdentifierName(identifierString);

                SyntaxNode expression = generator.MemberAccessExpression(identifier, "Span");
                SyntaxNode initializer = generator.MemberAccessExpression(expression, "Start");

                SyntaxNode localDeclaration = generator.LocalDeclarationStatement(variableName, initializer);

                return localDeclaration;
            }

            //creates the open parenthesis statement
            internal static SyntaxNode CreateOpenParen(SyntaxGenerator generator, string expressionString)
            {
                string name = "openParen";

                var expression = generator.IdentifierName(expressionString);

                var initializer = generator.MemberAccessExpression(expression, "OpenParenToken");
                SyntaxNode localDeclaration = generator.LocalDeclarationStatement(name, initializer);

                return localDeclaration;
            }

            internal static SyntaxNode CreateDiagnostic(SyntaxGenerator generator, string locationName, string ruleName)
            {
                var identifier = generator.IdentifierName("Diagnostic");
                var expression = generator.MemberAccessExpression(identifier, "Create");

                SyntaxList<SyntaxNode> arguments = new SyntaxList<SyntaxNode>();

                var ruleExpression = generator.IdentifierName(ruleName);
                var ruleArg = generator.Argument(ruleExpression);

                var locationExpression = generator.IdentifierName(locationName);
                var locationArg = generator.Argument(locationExpression);

                var messageExpression = generator.MemberAccessExpression(ruleExpression, "MessageFormat");
                var messageArg = generator.Argument(messageExpression);

                arguments = arguments.Add(ruleArg);
                arguments = arguments.Add(locationArg);
                arguments = arguments.Add(messageArg);

                string name = "diagnostic";
                var initializer = generator.InvocationExpression(expression, arguments);
                SyntaxNode localDeclaration = generator.LocalDeclarationStatement(name, initializer);

                return localDeclaration;
            }

            internal static string GetFirstRuleName(ClassDeclarationSyntax declaration)
            {
                SyntaxList<MemberDeclarationSyntax> members = declaration.Members;
                FieldDeclarationSyntax rule = null;

                foreach (var member in members)
                {
                    rule = member as FieldDeclarationSyntax;
                    if (rule != null && rule.Declaration.Type.ToString() == "DiagnosticDescriptor")
                    {
                        break;
                    }
                }

                return rule.Declaration.Variables[0].Identifier.Text;
            }

            internal static MethodDeclarationSyntax GetAnalysis(ClassDeclarationSyntax declaration)
            {
                SyntaxList<MemberDeclarationSyntax> members = declaration.Members;
                MethodDeclarationSyntax analysis = null;

                foreach (var member in members)
                {
                    analysis = member as MethodDeclarationSyntax;
                    if (analysis != null && analysis.Identifier.Text != "Initialize")
                    {
                        break;
                    }
                }

                return analysis;
            }

            internal static SyntaxNode CreateDiagnosticReport(SyntaxGenerator generator, string argumentName, string contextName)
            {
                var argumentExpression = generator.IdentifierName(argumentName);
                var argument = generator.Argument(argumentExpression);

                var identifier = generator.IdentifierName(contextName);
                var memberExpression = generator.MemberAccessExpression(identifier, "ReportDiagnostic");
                var expression = generator.InvocationExpression(memberExpression, argument);

                SyntaxNode expressionStatement = generator.ExpressionStatement(expression);
                return expressionStatement;
            }
        }
    }
}<|MERGE_RESOLUTION|>--- conflicted
+++ resolved
@@ -26,7 +26,6 @@
             {
                 //TODO: should be 47 when done
                 return ImmutableArray.Create(MetaCompilationAnalyzer.MissingId,
-<<<<<<< HEAD
                                              MetaCompilationAnalyzer.MissingInit,
                                              MetaCompilationAnalyzer.MissingRegisterStatement,
                                              MetaCompilationAnalyzer.TooManyInitStatements,
@@ -60,29 +59,8 @@
                                              MetaCompilationAnalyzer.DefaultSeverityError,
                                              MetaCompilationAnalyzer.MissingIdDeclaration,
                                              MetaCompilationAnalyzer.IdDeclTypeError,
-                                             MetaCompilationAnalyzer.IncorrectInitSig);
-=======
-                    MetaCompilationAnalyzer.MissingInit,
-                    MetaCompilationAnalyzer.MissingRegisterStatement,
-                    MetaCompilationAnalyzer.TooManyInitStatements,
-                    MetaCompilationAnalyzer.InvalidStatement,
-                    MetaCompilationAnalyzer.InternalAndStaticError,
-                    MetaCompilationAnalyzer.EnabledByDefaultError,
-                    MetaCompilationAnalyzer.DefaultSeverityError,
-                    MetaCompilationAnalyzer.MissingIdDeclaration,
-                    MetaCompilationAnalyzer.IdDeclTypeError,
-                    MetaCompilationAnalyzer.IncorrectInitSig,
-                    MetaCompilationAnalyzer.IfStatementIncorrect,
-                    MetaCompilationAnalyzer.IfKeywordIncorrect,
-                    MetaCompilationAnalyzer.TrailingTriviaCheckIncorrect,
-                    MetaCompilationAnalyzer.TrailingTriviaCheckMissing,
-                    MetaCompilationAnalyzer.TrailingTriviaVarMissing,
-                    MetaCompilationAnalyzer.TrailingTriviaVarIncorrect,
-                    MetaCompilationAnalyzer.TrailingTriviaKindCheckIncorrect,
-                    MetaCompilationAnalyzer.WhitespaceCheckIncorrect,
-                    MetaCompilationAnalyzer.ReturnStatementIncorrect,
-                    MetaCompilationAnalyzer.TooManyStatements);
->>>>>>> 80b6c7f6
+                                             MetaCompilationAnalyzer.IncorrectInitSig,
+                                             MetaCompilationAnalyzer.TrailingTriviaCheckMissing);
             }
         }
 
@@ -693,6 +671,8 @@
 
         private async Task<Document> TrailingCheckIncorrectAsync(Document document, MethodDeclarationSyntax declaration, CancellationToken c)
         {
+            SyntaxGenerator generator = SyntaxGenerator.GetGenerator(document);
+
             var ifBlockStatements = new SyntaxList<StatementSyntax>();
             if (declaration.Body.Statements[2].Kind() == SyntaxKind.IfStatement)
             {
@@ -700,7 +680,7 @@
                 var ifBlock = ifDeclaration.Statement as BlockSyntax;
                 ifBlockStatements = ifBlock.Statements;
             }
-            var ifStatement = TriviaCheckHelper(document, declaration.Body, ifBlockStatements) as StatementSyntax;
+            var ifStatement = CodeFixNodeCreator.TriviaCheckHelper(generator, declaration.Body, ifBlockStatements) as StatementSyntax;
             var oldBlock = declaration.Body;
             var newBlock = declaration.Body.WithStatements(declaration.Body.Statements.Replace(declaration.Body.Statements[2], ifStatement));
 
@@ -712,20 +692,12 @@
 
         private async Task<Document> TrailingCheckMissingAsync(Document document, MethodDeclarationSyntax declaration, CancellationToken c)
         {
-<<<<<<< HEAD
-            SyntaxGenerator generator = SyntaxGenerator.GetGenerator(document);
-            SyntaxNode ifStatement = CodeFixNodeCreator.TriviaCheckHelper(generator, declaration);
+            SyntaxGenerator generator = SyntaxGenerator.GetGenerator(document);
+
+            var ifBlockStatements = new SyntaxList<StatementSyntax>();
+            SyntaxNode ifStatement = CodeFixNodeCreator.TriviaCheckHelper(generator, declaration.Body, ifBlockStatements);
 
             return await ReplaceNode(declaration, ifStatement, document);
-=======
-            var ifBlockStatements = new SyntaxList<StatementSyntax>();
-
-            var ifStatement = TriviaCheckHelper(document, declaration.Body, ifBlockStatements);
-            var root = await document.GetSyntaxRootAsync();
-            var newRoot = root.ReplaceNode(declaration, ifStatement);
-            var newDocument = document.WithSyntaxRoot(newRoot);
-            return newDocument;
->>>>>>> 80b6c7f6
         }
 
         private async Task<Document> DiagnosticSeverityHidden(Document document, MemberAccessExpressionSyntax memberAccessExpression, CancellationToken c)
@@ -912,29 +884,16 @@
                 return ifKeyword;
             }
 
-            internal static SyntaxNode TriviaCheckHelper(SyntaxGenerator generator, StatementSyntax declaration)
-            {
-                var methodBlock = declaration.Parent as BlockSyntax;
+            internal static SyntaxNode TriviaCheckHelper(SyntaxGenerator generator, BlockSyntax methodBlock, SyntaxList<StatementSyntax> ifBlockStatements)
+            {
                 var secondStatement = methodBlock.Statements[1] as LocalDeclarationStatementSyntax;
 
-<<<<<<< HEAD
                 var variableName = generator.IdentifierName(secondStatement.Declaration.Variables[0].Identifier.ValueText);
                 var conditional = generator.MemberAccessExpression(variableName, "HasTrailingTrivia");
-                var trueStatements = new SyntaxList<SyntaxNode>();
-                var ifStatement = generator.IfStatement(conditional, trueStatements);
+                var ifStatement = generator.IfStatement(conditional, ifBlockStatements);
 
                 return ifStatement;
             }
-=======
-        private SyntaxNode TriviaCheckHelper(Document document, BlockSyntax methodBlock, SyntaxList<StatementSyntax> ifBlockStatements)
-        {
-            var secondStatement = methodBlock.Statements[1] as LocalDeclarationStatementSyntax;
-
-            var generator = SyntaxGenerator.GetGenerator(document);
-            var variableName = generator.IdentifierName(secondStatement.Declaration.Variables[0].Identifier.ValueText);
-            var conditional = generator.MemberAccessExpression(variableName, "HasTrailingTrivia");
-            var ifStatement = generator.IfStatement(conditional, ifBlockStatements);
->>>>>>> 80b6c7f6
 
             internal static SyntaxNode TriviaVarMissingHelper(SyntaxGenerator generator, IfStatementSyntax declaration)
             {
